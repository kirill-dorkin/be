## Repair Services Management

This storefront now ships with a curated catalogue of repair services and a request flow.

### Data sources

- `apps/storefront/src/lib/repair-services/data.ts` — single source of truth for the service catalogue.
- `apps/storefront/src/lib/repair-services/seed.ts` — mapper that converts a service into a Saleor-friendly payload.

### Dashboard seeding

1. Ensure `SERVICE_CHANNEL_SLUG` and `SERVICE_CATEGORY_SLUG` are defined (defaults: `default-channel`, `repair-services`).
2. Run the helper API: `GET /api/repair-services/seed`. The response contains ready-to-import payloads for Saleor’s `productBulkCreate` mutation.
3. Create a dedicated Saleor product type named `Repair Service` with attributes:
   - `device-type`, `service-group`, `service-category`, `pricing-kind` (all as plain text / dropdowns).
4. Import the payload into Saleor Cloud and manage price ranges or descriptions right from the dashboard.

### Worker role configuration

- Create a Saleor permission group named **Repair Workers** (or override the default name via `SERVICE_WORKER_GROUP_NAME`).
- Grant the group access to the services channel (`SERVICE_CHANNEL_SLUG`) and at least the `MANAGE_ORDERS` permission.
- Administrators can now add staff accounts to this group directly from Saleor Dashboard Cloud — these will be considered workers.

<<<<<<< HEAD
### Managing workers in Saleor Dashboard Cloud

1. Navigate to **Configuration → Staff Members**. The list shows every staff account and indicates the permission groups (for example, *Repair Workers* or *Couriers*) each user belongs to.
2. Click **Add staff member** to invite a new worker. Provide an email, set a password (or send an invitation), and assign the account to the worker group created above. You can create separate groups (e.g. *Repair Workers*, *Couriers*) when you need different rosters—set `SERVICE_WORKER_GROUP_NAME` to the group that should receive repair tasks.
3. Existing staff members can be converted into workers by opening their detail page and checking the worker-group box under **Permission groups**. Save the changes to activate them immediately.
4. Only active staff members in the configured worker group are picked up by the API. Deactivate a worker (toggle **Is active**) when you no longer want them to receive assignments; the automation will skip them on the next request.

The created draft orders carry a private note with the selected worker, so administrators can open the order inside the dashboard and confirm who received the task.

=======
>>>>>>> f24d275d
### Service request routing

- The storefront converts every `/api/service-request` submission into a Saleor draft order in the channel defined by `SERVICE_CHANNEL_SLUG`.
- The service product is resolved by slug and added as the only order line. Metadata captures the customer payload, estimate, and assignment details.
- Workers are fetched from the configured permission group and one active member is assigned automatically.
- A private order note summarises the request and the selected worker so the task is fully visible inside the Saleor dashboard.

### Storefront usage

- `GET /api/repair-services` — returns the raw catalogue for integrations.
- `GET /api/repair-services/seed` — returns the Saleor seed data described above.
- `POST /api/service-request` — receives request submissions coming from the storefront form.

### Updating the catalogue

1. Edit `data.ts` to add, remove, or update services.
2. Optional: adjust `mapServiceToSaleorSeed` if new attributes/metadata are required.
3. Reimport the payload or update products directly through the Saleor dashboard.

### Roadmap ideas

- Store calculator modifiers in Saleor metadata once the services are managed in the dashboard.
- Pipe submitted requests into a dedicated Saleor App (database + notifications).<|MERGE_RESOLUTION|>--- conflicted
+++ resolved
@@ -21,7 +21,7 @@
 - Grant the group access to the services channel (`SERVICE_CHANNEL_SLUG`) and at least the `MANAGE_ORDERS` permission.
 - Administrators can now add staff accounts to this group directly from Saleor Dashboard Cloud — these will be considered workers.
 
-<<<<<<< HEAD
+
 ### Managing workers in Saleor Dashboard Cloud
 
 1. Navigate to **Configuration → Staff Members**. The list shows every staff account and indicates the permission groups (for example, *Repair Workers* or *Couriers*) each user belongs to.
@@ -31,8 +31,6 @@
 
 The created draft orders carry a private note with the selected worker, so administrators can open the order inside the dashboard and confirm who received the task.
 
-=======
->>>>>>> f24d275d
 ### Service request routing
 
 - The storefront converts every `/api/service-request` submission into a Saleor draft order in the channel defined by `SERVICE_CHANNEL_SLUG`.

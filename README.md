# Laptop Service Management System

The **Laptop Service Management System** is a comprehensive solution designed to help service centers manage repair requests, track repair progress, optimize technician assignments, and maintain customer satisfaction. The system offers seamless integration for managing customer orders and invoicing.

## Key Features

1. **Repair Request Management**  
   Accept repair requests from customers, categorize issues, and generate repair tickets for efficient tracking.

2. **Technician Assignment**  
   Automatically assign technicians based on their expertise and availability, ensuring balanced workloads and timely repair completion.

3. **Repair Progress Monitoring**  
   Track the progress of ongoing repairs, update statuses, and notify customers when repairs are complete.

4. **Billing & Invoicing**  
   Generate invoices for completed repairs, including labor and parts costs, and manage payments efficiently.

5. **Customer Notifications**  
   Integrate with **WhatsApp** to notify customers when their repair is completed and send the final invoice.

Built with **Next.js, TypeScript, Tailwind CSS, and MongoDB**, the system provides a fast, scalable, and user-friendly solution for laptop repair management.

## Authentication
Regular visitors do not need to register. When they open the site, they automatically have the `user` role and can submit repair requests. The `/login` page is reserved for employees and administrators.
<<<<<<< HEAD

## Requesting a Repair
Visit the home page and click **Request Repair** to open the request page. You can fill out the online form or contact us by phone to schedule service.
=======
>>>>>>> 9ac08e0a

## How to Use This Laptop Service Management System

### Prerequisites
Ensure you have Node.js and npm installed on your machine. You can download them from [here](https://nodejs.org/).

### Getting Started

1. **Clone the Repository:**

``` 
git clone https://github.com/kirill-dorkin/be.kg.git
cd be.kg
```

2. **Install Dependencies:**

```
npm install
# or
yarn install
# or
bun i
```
3. **Run the Development Server:**

Start the server locally to test the system.

```
npm run dev
# or
yarn dev
# or
bun run dev
```

4. **Access the System:**

Open http://localhost:3000 in your browser to access the application.<|MERGE_RESOLUTION|>--- conflicted
+++ resolved
@@ -23,12 +23,10 @@
 
 ## Authentication
 Regular visitors do not need to register. When they open the site, they automatically have the `user` role and can submit repair requests. The `/login` page is reserved for employees and administrators.
-<<<<<<< HEAD
 
 ## Requesting a Repair
 Visit the home page and click **Request Repair** to open the request page. You can fill out the online form or contact us by phone to schedule service.
-=======
->>>>>>> 9ac08e0a
+
 
 ## How to Use This Laptop Service Management System
 
